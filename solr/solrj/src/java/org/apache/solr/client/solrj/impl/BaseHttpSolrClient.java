/*
 * Licensed to the Apache Software Foundation (ASF) under one or more
 * contributor license agreements.  See the NOTICE file distributed with
 * this work for additional information regarding copyright ownership.
 * The ASF licenses this file to You under the Apache License, Version 2.0
 * (the "License"); you may not use this file except in compliance with
 * the License.  You may obtain a copy of the License at
 *
 *     http://www.apache.org/licenses/LICENSE-2.0
 *
 * Unless required by applicable law or agreed to in writing, software
 * distributed under the License is distributed on an "AS IS" BASIS,
 * WITHOUT WARRANTIES OR CONDITIONS OF ANY KIND, either express or implied.
 * See the License for the specific language governing permissions and
 * limitations under the License.
 */

package org.apache.solr.client.solrj.impl;

import java.util.Collections;

import org.apache.solr.client.solrj.SolrClient;
import org.apache.solr.common.SolrException;
import org.apache.solr.common.util.NamedList;

import static org.apache.solr.common.util.Utils.getObjectByPath;

public abstract class BaseHttpSolrClient extends SolrClient {

  /**
   * Subclass of SolrException that allows us to capture an arbitrary HTTP
   * status code that may have been returned by the remote server or a
   * proxy along the way.
   */
  public static class RemoteSolrException extends SolrException {
    /**
     * @param remoteHost the host the error was received from
     * @param code Arbitrary HTTP status code
     * @param msg Exception Message
     * @param th Throwable to wrap with this Exception
     */
    public RemoteSolrException(String remoteHost, int code, String msg, Throwable th) {
      super(code, "Error from server at " + remoteHost + ": " + msg, th);
    }
  }

  /**
   * This should be thrown when a server has an error in executing the request and
   * it sends a proper payload back to the client
   */
  public static class RemoteExecutionException extends RemoteSolrException {
    @SuppressWarnings({"rawtypes"})
    private NamedList meta;

<<<<<<< HEAD
    public RemoteExecutionException(String remoteHost, int code, String msg, NamedList meta) {
      super(remoteHost, code, msg + (meta != null ? ": " + meta : ""), null);
=======
    public RemoteExecutionException(String remoteHost, int code, String msg, @SuppressWarnings({"rawtypes"})NamedList meta) {
      super(remoteHost, code, msg, null);
>>>>>>> 97c9bb73
      this.meta = meta;
    }


    public static RemoteExecutionException create(String host, @SuppressWarnings({"rawtypes"})NamedList errResponse) {
      Object errObj = errResponse.get("error");
      if (errObj != null) {
        Number code = (Number) getObjectByPath(errObj, true, Collections.singletonList("code"));
        String msg = (String) getObjectByPath(errObj, true, Collections.singletonList("msg"));
        return new RemoteExecutionException(host, code == null ? ErrorCode.UNKNOWN.code : code.intValue(),
            msg == null ? "Unknown Error" : msg, errResponse);

      } else {
        throw new RuntimeException("No error");
      }

    }

<<<<<<< HEAD


=======
    @SuppressWarnings({"rawtypes"})
>>>>>>> 97c9bb73
    public NamedList getMetaData() {

      return meta;
    }
  }

}<|MERGE_RESOLUTION|>--- conflicted
+++ resolved
@@ -52,13 +52,8 @@
     @SuppressWarnings({"rawtypes"})
     private NamedList meta;
 
-<<<<<<< HEAD
-    public RemoteExecutionException(String remoteHost, int code, String msg, NamedList meta) {
+    public RemoteExecutionException(String remoteHost, int code, String msg, @SuppressWarnings({"rawtypes"})NamedList meta) {
       super(remoteHost, code, msg + (meta != null ? ": " + meta : ""), null);
-=======
-    public RemoteExecutionException(String remoteHost, int code, String msg, @SuppressWarnings({"rawtypes"})NamedList meta) {
-      super(remoteHost, code, msg, null);
->>>>>>> 97c9bb73
       this.meta = meta;
     }
 
@@ -77,12 +72,7 @@
 
     }
 
-<<<<<<< HEAD
-
-
-=======
     @SuppressWarnings({"rawtypes"})
->>>>>>> 97c9bb73
     public NamedList getMetaData() {
 
       return meta;
