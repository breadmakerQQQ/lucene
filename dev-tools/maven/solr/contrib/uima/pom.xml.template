<project xmlns="http://maven.apache.org/POM/4.0.0"
         xmlns:xsi="http://www.w3.org/2001/XMLSchema-instance"
         xsi:schemaLocation="http://maven.apache.org/POM/4.0.0 http://maven.apache.org/maven-v4_0_0.xsd">
  <!--
    Licensed to the Apache Software Foundation (ASF) under one
    or more contributor license agreements.  See the NOTICE file
    distributed with this work for additional information
    regarding copyright ownership.  The ASF licenses this file
    to you under the Apache License, Version 2.0 (the
    "License"); you may not use this file except in compliance
    with the License.  You may obtain a copy of the License at

    http://www.apache.org/licenses/LICENSE-2.0

    Unless required by applicable law or agreed to in writing,
    software distributed under the License is distributed on an
    "AS IS" BASIS, WITHOUT WARRANTIES OR CONDITIONS OF ANY
    KIND, either express or implied.  See the License for the
    specific language governing permissions and limitations
    under the License.
  -->
  <modelVersion>4.0.0</modelVersion>
  <parent>
    <groupId>org.apache.solr</groupId>
    <artifactId>solr-parent</artifactId>
    <version>@version@</version>
    <relativePath>../../pom.xml</relativePath>
  </parent>
  <groupId>org.apache.solr</groupId>
  <artifactId>solr-uima</artifactId>
  <packaging>jar</packaging>
  <name>Apache Solr - UIMA integration</name>
  <description>Apache Solr - UIMA integration</description>
  <properties>
    <module-directory>solr/contrib/uima</module-directory>
<<<<<<< HEAD
    <build-directory>../../build/contrib/uima</build-directory>
    <tests.luceneMatchVersion>4.0</tests.luceneMatchVersion>
=======
    <build-directory>build</build-directory>
>>>>>>> 2c3b410c
  </properties>
  <dependencies>
    <dependency>
      <groupId>${project.groupId}</groupId>
      <artifactId>solr-core</artifactId>
      <version>${project.version}</version>
    </dependency>
    <dependency>
      <groupId>${project.groupId}</groupId>
      <artifactId>solr-test-framework</artifactId>
      <version>${project.version}</version>
      <scope>test</scope>
    </dependency>
    <dependency>
      <groupId>${project.groupId}</groupId>
      <artifactId>solr-solrj</artifactId>
      <version>${project.version}</version>
    </dependency>
    <dependency>
      <groupId>org.apache.lucene</groupId>
      <artifactId>lucene-test-framework</artifactId>
      <version>${project.version}</version>
      <scope>test</scope>
    </dependency>
    <dependency>
      <groupId>commons-digester</groupId>
      <artifactId>commons-digester</artifactId>
    </dependency>
    <dependency>
      <groupId>commons-lang</groupId>
      <artifactId>commons-lang</artifactId>
    </dependency>
    <dependency>
      <groupId>javax.servlet</groupId>
      <artifactId>servlet-api</artifactId>
      <scope>provided</scope>
    </dependency>
    <dependency>
      <groupId>org.apache.solr</groupId>
      <artifactId>solr-uima-an-alchemy</artifactId>
    </dependency>
    <dependency>
      <groupId>org.apache.solr</groupId>
      <artifactId>solr-uima-an-calais</artifactId>
    </dependency>
    <dependency>
      <groupId>org.apache.solr</groupId>
      <artifactId>solr-uima-an-tagger</artifactId>
    </dependency>
    <dependency>
      <groupId>org.apache.solr</groupId>
      <artifactId>solr-uima-an-wst</artifactId>
    </dependency>
    <dependency>
      <groupId>org.apache.uima</groupId>
      <artifactId>uimaj-core</artifactId>
    </dependency>
    <dependency>
      <groupId>org.slf4j</groupId>
      <artifactId>slf4j-simple</artifactId>
    </dependency>
    <dependency>
      <groupId>junit</groupId>
      <artifactId>junit</artifactId>
      <scope>test</scope>
    </dependency>
  </dependencies>
  <build>
    <directory>${build-directory}</directory>
    <outputDirectory>${build-directory}/classes</outputDirectory>
    <testOutputDirectory>${build-directory}/test-classes</testOutputDirectory>
    <sourceDirectory>src/java</sourceDirectory>
    <testSourceDirectory>src/test</testSourceDirectory>
    <resources>
      <resource>
        <directory>src/resources</directory>
      </resource>
    </resources>
    <testResources>
      <testResource>
        <directory>src/test-files</directory>
      </testResource>
    </testResources>
    <plugins>
      <plugin>
        <groupId>org.apache.maven.plugins</groupId>
        <artifactId>maven-surefire-plugin</artifactId>
        <configuration>
          <systemPropertyVariables>
            <java.util.logging.config.file>../../../../testlogging.properties</java.util.logging.config.file>
          </systemPropertyVariables>
        </configuration>
      </plugin>
    </plugins>
  </build>
</project><|MERGE_RESOLUTION|>--- conflicted
+++ resolved
@@ -33,12 +33,7 @@
   <description>Apache Solr - UIMA integration</description>
   <properties>
     <module-directory>solr/contrib/uima</module-directory>
-<<<<<<< HEAD
     <build-directory>../../build/contrib/uima</build-directory>
-    <tests.luceneMatchVersion>4.0</tests.luceneMatchVersion>
-=======
-    <build-directory>build</build-directory>
->>>>>>> 2c3b410c
   </properties>
   <dependencies>
     <dependency>
