--- conflicted
+++ resolved
@@ -324,35 +324,6 @@
     directory.close();
   }
 
-<<<<<<< HEAD
-  // LUCENE-5487
-  public void testInOrderWithMinShouldMatch() throws Exception {
-    Directory dir = newDirectory();
-    RandomIndexWriter w = new RandomIndexWriter(random(), dir);
-    Document doc = w.newDocument();
-    doc.addLargeText("field", "some text here");
-    w.addDocument(doc);
-    IndexReader r = w.getReader();
-    w.close();
-    IndexSearcher s = new IndexSearcher(r) {
-        @Override
-        protected void search(List<LeafReaderContext> leaves, Weight weight, Collector collector) throws IOException {
-          assertEquals(-1, collector.getClass().getSimpleName().indexOf("OutOfOrder"));
-          super.search(leaves, weight, collector);
-        }
-      };
-    BooleanQuery bq = new BooleanQuery();
-    bq.add(new TermQuery(new Term("field", "some")), BooleanClause.Occur.SHOULD);
-    bq.add(new TermQuery(new Term("field", "text")), BooleanClause.Occur.SHOULD);
-    bq.add(new TermQuery(new Term("field", "here")), BooleanClause.Occur.SHOULD);
-    bq.setMinimumNumberShouldMatch(2);
-    s.search(bq, 10);
-    r.close();
-    dir.close();
-  }
-
-=======
->>>>>>> 1529c57c
   public void testOneClauseRewriteOptimization() throws Exception {
     final float BOOST = 3.5F;
     final String FIELD = "content";
