package org.apache.lucene.analysis;

/*
 * Licensed to the Apache Software Foundation (ASF) under one or more
 * contributor license agreements.  See the NOTICE file distributed with
 * this work for additional information regarding copyright ownership.
 * The ASF licenses this file to You under the Apache License, Version 2.0
 * (the "License"); you may not use this file except in compliance with
 * the License.  You may obtain a copy of the License at
 *
 *     http://www.apache.org/licenses/LICENSE-2.0
 *
 * Unless required by applicable law or agreed to in writing, software
 * distributed under the License is distributed on an "AS IS" BASIS,
 * WITHOUT WARRANTIES OR CONDITIONS OF ANY KIND, either express or implied.
 * See the License for the specific language governing permissions and
 * limitations under the License.
 */

import java.io.Reader;
import java.io.StringReader;
import java.util.Arrays;
import java.util.Random;

import org.apache.lucene.document.Document2;
import org.apache.lucene.document.Document;
import org.apache.lucene.document.Field;
import org.apache.lucene.document.FieldType;
<<<<<<< HEAD
import org.apache.lucene.document.FieldTypes;
=======
>>>>>>> 6d827b40
import org.apache.lucene.index.DocsAndPositionsEnum;
import org.apache.lucene.index.Fields;
<<<<<<< HEAD
=======
import org.apache.lucene.index.IndexOptions;
>>>>>>> 6d827b40
import org.apache.lucene.index.LeafReader;
import org.apache.lucene.index.RandomIndexWriter;
import org.apache.lucene.index.Terms;
import org.apache.lucene.index.TermsEnum;
import org.apache.lucene.util.BytesRef;
import org.apache.lucene.util.TestUtil;
import org.apache.lucene.util.automaton.Automata;
import org.apache.lucene.util.automaton.AutomatonTestUtil;
import org.apache.lucene.util.automaton.CharacterRunAutomaton;
import org.apache.lucene.util.automaton.Operations;
import org.apache.lucene.util.automaton.RegExp;

public class TestMockAnalyzer extends BaseTokenStreamTestCase {

  /** Test a configuration that behaves a lot like WhitespaceAnalyzer */
  public void testWhitespace() throws Exception {
    Analyzer a = new MockAnalyzer(random());
    assertAnalyzesTo(a, "A bc defg hiJklmn opqrstuv wxy z ",
        new String[] { "a", "bc", "defg", "hijklmn", "opqrstuv", "wxy", "z" });
    assertAnalyzesTo(a, "aba cadaba shazam",
        new String[] { "aba", "cadaba", "shazam" });
    assertAnalyzesTo(a, "break on whitespace",
        new String[] { "break", "on", "whitespace" });
  }
  
  /** Test a configuration that behaves a lot like SimpleAnalyzer */
  public void testSimple() throws Exception {
    Analyzer a = new MockAnalyzer(random(), MockTokenizer.SIMPLE, true);
    assertAnalyzesTo(a, "a-bc123 defg+hijklmn567opqrstuv78wxy_z ",
        new String[] { "a", "bc", "defg", "hijklmn", "opqrstuv", "wxy", "z" });
    assertAnalyzesTo(a, "aba4cadaba-Shazam",
        new String[] { "aba", "cadaba", "shazam" });
    assertAnalyzesTo(a, "break+on/Letters",
        new String[] { "break", "on", "letters" });
  }
  
  /** Test a configuration that behaves a lot like KeywordAnalyzer */
  public void testKeyword() throws Exception {
    Analyzer a = new MockAnalyzer(random(), MockTokenizer.KEYWORD, false);
    assertAnalyzesTo(a, "a-bc123 defg+hijklmn567opqrstuv78wxy_z ",
        new String[] { "a-bc123 defg+hijklmn567opqrstuv78wxy_z " });
    assertAnalyzesTo(a, "aba4cadaba-Shazam",
        new String[] { "aba4cadaba-Shazam" });
    assertAnalyzesTo(a, "break+on/Nothing",
        new String[] { "break+on/Nothing" });
    // currently though emits no tokens for empty string: maybe we can do it,
    // but we don't want to emit tokens infinitely...
    assertAnalyzesTo(a, "", new String[0]);
  }
  
  // Test some regular expressions as tokenization patterns
  /** Test a configuration where each character is a term */
  public void testSingleChar() throws Exception {
    CharacterRunAutomaton single =
        new CharacterRunAutomaton(new RegExp(".").toAutomaton());
    Analyzer a = new MockAnalyzer(random(), single, false);
    assertAnalyzesTo(a, "foobar",
        new String[] { "f", "o", "o", "b", "a", "r" },
        new int[] { 0, 1, 2, 3, 4, 5 },
        new int[] { 1, 2, 3, 4, 5, 6 }
    );
    checkRandomData(random(), a, 100);
  }
  
  /** Test a configuration where two characters makes a term */
  public void testTwoChars() throws Exception {
    CharacterRunAutomaton single =
        new CharacterRunAutomaton(new RegExp("..").toAutomaton());
    Analyzer a = new MockAnalyzer(random(), single, false);
    assertAnalyzesTo(a, "foobar",
        new String[] { "fo", "ob", "ar"},
        new int[] { 0, 2, 4 },
        new int[] { 2, 4, 6 }
    );
    // make sure when last term is a "partial" match that end() is correct
    assertTokenStreamContents(a.tokenStream("bogus", "fooba"),
        new String[] { "fo", "ob" },
        new int[] { 0, 2 },
        new int[] { 2, 4 },
        new int[] { 1, 1 },
        new Integer(5)
    );
    checkRandomData(random(), a, 100);
  }
  
  /** Test a configuration where three characters makes a term */
  public void testThreeChars() throws Exception {
    CharacterRunAutomaton single =
        new CharacterRunAutomaton(new RegExp("...").toAutomaton());
    Analyzer a = new MockAnalyzer(random(), single, false);
    assertAnalyzesTo(a, "foobar",
        new String[] { "foo", "bar"},
        new int[] { 0, 3 },
        new int[] { 3, 6 }
    );
    // make sure when last term is a "partial" match that end() is correct
    assertTokenStreamContents(a.tokenStream("bogus", "fooba"),
        new String[] { "foo" },
        new int[] { 0 },
        new int[] { 3 },
        new int[] { 1 },
        new Integer(5)
    );
    checkRandomData(random(), a, 100);
  }
  
  /** Test a configuration where word starts with one uppercase */
  public void testUppercase() throws Exception {
    CharacterRunAutomaton single =
        new CharacterRunAutomaton(new RegExp("[A-Z][a-z]*").toAutomaton());
    Analyzer a = new MockAnalyzer(random(), single, false);
    assertAnalyzesTo(a, "FooBarBAZ",
        new String[] { "Foo", "Bar", "B", "A", "Z"},
        new int[] { 0, 3, 6, 7, 8 },
        new int[] { 3, 6, 7, 8, 9 }
    );
    assertAnalyzesTo(a, "aFooBar",
        new String[] { "Foo", "Bar" },
        new int[] { 1, 4 },
        new int[] { 4, 7 }
    );
    checkRandomData(random(), a, 100);
  }
  
  /** Test a configuration that behaves a lot like StopAnalyzer */
  public void testStop() throws Exception {
    Analyzer a = new MockAnalyzer(random(), MockTokenizer.SIMPLE, true, MockTokenFilter.ENGLISH_STOPSET);
    assertAnalyzesTo(a, "the quick brown a fox",
        new String[] { "quick", "brown", "fox" },
        new int[] { 2, 1, 2 });
  }
  
  /** Test a configuration that behaves a lot like KeepWordFilter */
  public void testKeep() throws Exception {
    CharacterRunAutomaton keepWords = 
      new CharacterRunAutomaton(
          Operations.complement(
              Operations.union(
                  Arrays.asList(Automata.makeString("foo"), Automata.makeString("bar")))));
    Analyzer a = new MockAnalyzer(random(), MockTokenizer.SIMPLE, true, keepWords);
    assertAnalyzesTo(a, "quick foo brown bar bar fox foo",
        new String[] { "foo", "bar", "bar", "foo" },
        new int[] { 2, 2, 1, 2 });
  }
  
  /** Test a configuration that behaves a lot like LengthFilter */
  public void testLength() throws Exception {
    CharacterRunAutomaton length5 = new CharacterRunAutomaton(new RegExp(".{5,}").toAutomaton());
    Analyzer a = new MockAnalyzer(random(), MockTokenizer.WHITESPACE, true, length5);
    assertAnalyzesTo(a, "ok toolong fine notfine",
        new String[] { "ok", "fine" },
        new int[] { 1, 2 });
  }
  
  /** Test MockTokenizer encountering a too long token */
  public void testTooLongToken() throws Exception {
    Analyzer whitespace = new Analyzer() {
      @Override
      protected TokenStreamComponents createComponents(String fieldName) {
        Tokenizer t = new MockTokenizer(MockTokenizer.WHITESPACE, false, 5);
        return new TokenStreamComponents(t, t);
      }
    };
    
    assertTokenStreamContents(whitespace.tokenStream("bogus", "test 123 toolong ok "),
        new String[] { "test", "123", "toolo", "ng", "ok" },
        new int[] { 0, 5, 9, 14, 17 },
        new int[] { 4, 8, 14, 16, 19 },
        new Integer(20));
    
    assertTokenStreamContents(whitespace.tokenStream("bogus", "test 123 toolo"),
        new String[] { "test", "123", "toolo" },
        new int[] { 0, 5, 9 },
        new int[] { 4, 8, 14 },
        new Integer(14));
  }
  
  public void testLUCENE_3042() throws Exception {
    String testString = "t";
    
    Analyzer analyzer = new MockAnalyzer(random());
    try (TokenStream stream = analyzer.tokenStream("dummy", testString)) {
      stream.reset();
      while (stream.incrementToken()) {
        // consume
      }
      stream.end();
    }
    
    assertAnalyzesTo(analyzer, testString, new String[] { "t" });
  }

  /** blast some random strings through the analyzer */
  public void testRandomStrings() throws Exception {
    checkRandomData(random(), new MockAnalyzer(random()), atLeast(1000));
  }
  
  /** blast some random strings through differently configured tokenizers */
  public void testRandomRegexps() throws Exception {
    int iters = atLeast(30);
    for (int i = 0; i < iters; i++) {
      final CharacterRunAutomaton dfa = new CharacterRunAutomaton(AutomatonTestUtil.randomAutomaton(random()));
      final boolean lowercase = random().nextBoolean();
      final int limit = TestUtil.nextInt(random(), 0, 500);
      Analyzer a = new Analyzer() {
        @Override
        protected TokenStreamComponents createComponents(String fieldName) {
          Tokenizer t = new MockTokenizer(dfa, lowercase, limit);
          return new TokenStreamComponents(t, t);
        }
      };
      checkRandomData(random(), a, 100);
      a.close();
    }
  }
  
  public void testForwardOffsets() throws Exception {
    int num = atLeast(10000);
    for (int i = 0; i < num; i++) {
      String s = TestUtil.randomHtmlishString(random(), 20);
      StringReader reader = new StringReader(s);
      MockCharFilter charfilter = new MockCharFilter(reader, 2);
      MockAnalyzer analyzer = new MockAnalyzer(random());
      try (TokenStream ts = analyzer.tokenStream("bogus", charfilter)) {
        ts.reset();
        while (ts.incrementToken()) {
          ;
        }
        ts.end();
      }
    }
  }
  
  public void testWrapReader() throws Exception {
    // LUCENE-5153: test that wrapping an analyzer's reader is allowed
    final Random random = random();
    
    final Analyzer delegate = new MockAnalyzer(random);
    Analyzer a = new AnalyzerWrapper(delegate.getReuseStrategy()) {
      
      @Override
      protected Reader wrapReader(String fieldName, Reader reader) {
        return new MockCharFilter(reader, 7);
      }
      
      @Override
      protected Analyzer getWrappedAnalyzer(String fieldName) {
        return delegate;
      }
    };
    
    checkOneTerm(a, "abc", "aabc");
  }

  public void testChangeGaps() throws Exception {
    // LUCENE-5324: check that it is possible to change the wrapper's gaps
    final int positionGap = random().nextInt(1000);
    final int offsetGap = random().nextInt(1000);
    final Analyzer delegate = new MockAnalyzer(random());
    final Analyzer a = new DelegatingAnalyzerWrapper(delegate.getReuseStrategy()) {
      @Override
      protected Analyzer getWrappedAnalyzer(String fieldName) {
        return delegate;
      }
      @Override
      public int getPositionIncrementGap(String fieldName) {
        return positionGap;
      }
      @Override
      public int getOffsetGap(String fieldName) {
        return offsetGap;
      }
    };

<<<<<<< HEAD
    final RandomIndexWriter writer = new RandomIndexWriter(random(), newDirectory(), a);
    FieldTypes fieldTypes = writer.getFieldTypes();

    final Document2 doc = writer.newDocument();

    fieldTypes.enableTermVectors("f");
    fieldTypes.enableTermVectorPositions("f");
    fieldTypes.enableTermVectorOffsets("f");
    fieldTypes.setIndexOptions("f", IndexOptions.DOCS_ONLY);
    fieldTypes.setMultiValued("f");

    doc.addAtom("f", "a");
    doc.addAtom("f", "a");
    writer.addDocument(doc);

=======
    final RandomIndexWriter writer = new RandomIndexWriter(random(), newDirectory());
    final Document doc = new Document();
    final FieldType ft = new FieldType();
    ft.setIndexOptions(IndexOptions.DOCS);
    ft.setTokenized(true);
    ft.setStoreTermVectors(true);
    ft.setStoreTermVectorPositions(true);
    ft.setStoreTermVectorOffsets(true);
    doc.add(new Field("f", "a", ft));
    doc.add(new Field("f", "a", ft));
    writer.addDocument(doc, a);
>>>>>>> 6d827b40
    final LeafReader reader = getOnlySegmentReader(writer.getReader());
    final Fields fields = reader.getTermVectors(0);
    final Terms terms = fields.terms("f");
    final TermsEnum te = terms.iterator(null);
    assertEquals(new BytesRef("a"), te.next());
    final DocsAndPositionsEnum dpe = te.docsAndPositions(null, null);
    assertEquals(0, dpe.nextDoc());
    assertEquals(2, dpe.freq());
    assertEquals(0, dpe.nextPosition());
    assertEquals(0, dpe.startOffset());
    final int endOffset = dpe.endOffset();
    assertEquals(1 + positionGap, dpe.nextPosition());
    assertEquals(1 + endOffset + offsetGap, dpe.endOffset());
    assertEquals(null, te.next());
    reader.close();
    writer.close();
    writer.w.getDirectory().close();
  }

}<|MERGE_RESOLUTION|>--- conflicted
+++ resolved
@@ -26,16 +26,10 @@
 import org.apache.lucene.document.Document;
 import org.apache.lucene.document.Field;
 import org.apache.lucene.document.FieldType;
-<<<<<<< HEAD
 import org.apache.lucene.document.FieldTypes;
-=======
->>>>>>> 6d827b40
 import org.apache.lucene.index.DocsAndPositionsEnum;
 import org.apache.lucene.index.Fields;
-<<<<<<< HEAD
-=======
 import org.apache.lucene.index.IndexOptions;
->>>>>>> 6d827b40
 import org.apache.lucene.index.LeafReader;
 import org.apache.lucene.index.RandomIndexWriter;
 import org.apache.lucene.index.Terms;
@@ -310,7 +304,6 @@
       }
     };
 
-<<<<<<< HEAD
     final RandomIndexWriter writer = new RandomIndexWriter(random(), newDirectory(), a);
     FieldTypes fieldTypes = writer.getFieldTypes();
 
@@ -319,26 +312,13 @@
     fieldTypes.enableTermVectors("f");
     fieldTypes.enableTermVectorPositions("f");
     fieldTypes.enableTermVectorOffsets("f");
-    fieldTypes.setIndexOptions("f", IndexOptions.DOCS_ONLY);
+    fieldTypes.setIndexOptions("f", IndexOptions.DOCS);
     fieldTypes.setMultiValued("f");
 
     doc.addAtom("f", "a");
     doc.addAtom("f", "a");
     writer.addDocument(doc);
 
-=======
-    final RandomIndexWriter writer = new RandomIndexWriter(random(), newDirectory());
-    final Document doc = new Document();
-    final FieldType ft = new FieldType();
-    ft.setIndexOptions(IndexOptions.DOCS);
-    ft.setTokenized(true);
-    ft.setStoreTermVectors(true);
-    ft.setStoreTermVectorPositions(true);
-    ft.setStoreTermVectorOffsets(true);
-    doc.add(new Field("f", "a", ft));
-    doc.add(new Field("f", "a", ft));
-    writer.addDocument(doc, a);
->>>>>>> 6d827b40
     final LeafReader reader = getOnlySegmentReader(writer.getReader());
     final Fields fields = reader.getTermVectors(0);
     final Terms terms = fields.terms("f");
